import json

import pytest

from localstack.testing.pytest import markers
from localstack.testing.snapshots.transformer import RegexTransformer
from localstack.utils.strings import short_uid
from tests.aws.services.stepfunctions.templates.base.base_templates import BaseTemplate
from tests.aws.services.stepfunctions.templates.timeouts.timeout_templates import (
    TimeoutTemplates as TT,
)
<<<<<<< HEAD
from tests.aws.services.stepfunctions.utils import create_and_record_execution
=======
from tests.aws.services.stepfunctions.utils import (
    await_execution_terminated,
    create_and_record_execution,
    is_old_provider,
)

pytestmark = pytest.mark.skipif(
    condition=is_old_provider(), reason="Test suite for v2 provider only."
)
>>>>>>> 75f344e0


@markers.snapshot.skip_snapshot_verify(
    paths=["$..loggingConfiguration", "$..tracingConfiguration", "$..previousEventId"]
)
class TestTimeouts:
    @markers.aws.validated
    def test_global_timeout(
        self,
        aws_client,
        create_iam_role_for_sfn,
        create_state_machine,
        sfn_snapshot,
    ):
        snf_role_arn = create_iam_role_for_sfn()

        template = TT.load_sfn_template(BaseTemplate.BASE_WAIT_1_MIN)
        template["TimeoutSeconds"] = 1
        definition = json.dumps(template)

        creation_resp = create_state_machine(
            name=f"test_global_timeout-{short_uid()}", definition=definition, roleArn=snf_role_arn
        )
        sfn_snapshot.add_transformer(sfn_snapshot.transform.sfn_sm_create_arn(creation_resp, 0))
        state_machine_arn = creation_resp["stateMachineArn"]

        execution_name = f"exec_of-test_global_timeout-{short_uid()}"
        sfn_snapshot.add_transformer(RegexTransformer(execution_name, "<execution-name>"))

        exec_resp = aws_client.stepfunctions.start_execution(
            stateMachineArn=state_machine_arn, name=execution_name
        )
        execution_arn = exec_resp["executionArn"]

        await_execution_terminated(
            stepfunctions_client=aws_client.stepfunctions, execution_arn=execution_arn
        )

        describe_execution = aws_client.stepfunctions.describe_execution(executionArn=execution_arn)
        sfn_snapshot.match("describe_execution", describe_execution)

    @markers.aws.unknown
    def test_fixed_timeout_service_lambda(
        self,
        aws_client,
        create_iam_role_for_sfn,
        create_state_machine,
        create_lambda_function,
        sfn_snapshot,
    ):
        function_name = f"lambda_1_func_{short_uid()}"
        create_lambda_function(
            func_name=function_name,
            handler_file=TT.LAMBDA_WAIT_60_SECONDS,
            runtime="python3.9",
        )
        sfn_snapshot.add_transformer(RegexTransformer(function_name, "<lambda_function_1_name>"))

        template = TT.load_sfn_template(TT.SERVICE_LAMBDA_WAIT_WITH_TIMEOUT_SECONDS)
        definition = json.dumps(template)

        exec_input = json.dumps({"FunctionName": function_name, "Payload": None})
        create_and_record_execution(
            aws_client.stepfunctions,
            create_iam_role_for_sfn,
            create_state_machine,
            sfn_snapshot,
            definition,
            exec_input,
        )

    @markers.aws.unknown
    def test_fixed_timeout_service_lambda_with_path(
        self,
        aws_client,
        create_iam_role_for_sfn,
        create_state_machine,
        create_lambda_function,
        sfn_snapshot,
    ):
        function_name = f"lambda_1_func_{short_uid()}"
        create_lambda_function(
            func_name=function_name,
            handler_file=TT.LAMBDA_WAIT_60_SECONDS,
            runtime="python3.9",
        )
        sfn_snapshot.add_transformer(RegexTransformer(function_name, "<lambda_function_1_name>"))

        template = TT.load_sfn_template(
            TT.SERVICE_LAMBDA_MAP_FUNCTION_INVOKE_WITH_TIMEOUT_SECONDS_PATH
        )
        definition = json.dumps(template)

        exec_input = json.dumps(
            {"TimeoutSecondsValue": 1, "FunctionName": function_name, "Payload": None}
        )
        create_and_record_execution(
            aws_client.stepfunctions,
            create_iam_role_for_sfn,
            create_state_machine,
            sfn_snapshot,
            definition,
            exec_input,
        )

    @markers.aws.unknown
    def test_fixed_timeout_lambda(
        self,
        aws_client,
        create_iam_role_for_sfn,
        create_state_machine,
        create_lambda_function,
        sfn_snapshot,
    ):
        function_name = f"lambda_1_func_{short_uid()}"
        lambda_creation_response = create_lambda_function(
            func_name=function_name,
            handler_file=TT.LAMBDA_WAIT_60_SECONDS,
            runtime="python3.9",
        )
        sfn_snapshot.add_transformer(RegexTransformer(function_name, "<lambda_function_1_name>"))
        lambda_arn = lambda_creation_response["CreateFunctionResponse"]["FunctionArn"]

        template = TT.load_sfn_template(TT.LAMBDA_WAIT_WITH_TIMEOUT_SECONDS)
        template["States"]["Start"]["Resource"] = lambda_arn
        definition = json.dumps(template)

        exec_input = json.dumps({"Payload": None})
        create_and_record_execution(
            aws_client.stepfunctions,
            create_iam_role_for_sfn,
            create_state_machine,
            sfn_snapshot,
            definition,
            exec_input,
        )

    @pytest.mark.skip(reason="Add support for State Map event history first.")
    @markers.aws.unknown
    def test_service_lambda_map_timeout(
        self,
        aws_client,
        create_iam_role_for_sfn,
        create_state_machine,
        create_lambda_function,
        sfn_snapshot,
    ):
        function_name = f"lambda_1_func_{short_uid()}"
        create_lambda_function(
            func_name=function_name,
            handler_file=TT.LAMBDA_WAIT_60_SECONDS,
            runtime="python3.9",
        )
        sfn_snapshot.add_transformer(RegexTransformer(function_name, "<lambda_function_1_name>"))

        template = TT.load_sfn_template(TT.SERVICE_LAMBDA_MAP_FUNCTION_INVOKE_WITH_TIMEOUT_SECONDS)
        definition = json.dumps(template)

        exec_input = json.dumps(
            {
                "Inputs": [
                    {"FunctionName": function_name, "Payload": None},
                    {"FunctionName": function_name, "Payload": None},
                    {"FunctionName": function_name, "Payload": None},
                    {"FunctionName": function_name, "Payload": None},
                ]
            }
        )
        create_and_record_execution(
            aws_client.stepfunctions,
            create_iam_role_for_sfn,
            create_state_machine,
            sfn_snapshot,
            definition,
            exec_input,
        )<|MERGE_RESOLUTION|>--- conflicted
+++ resolved
@@ -9,19 +9,10 @@
 from tests.aws.services.stepfunctions.templates.timeouts.timeout_templates import (
     TimeoutTemplates as TT,
 )
-<<<<<<< HEAD
-from tests.aws.services.stepfunctions.utils import create_and_record_execution
-=======
 from tests.aws.services.stepfunctions.utils import (
     await_execution_terminated,
     create_and_record_execution,
-    is_old_provider,
 )
-
-pytestmark = pytest.mark.skipif(
-    condition=is_old_provider(), reason="Test suite for v2 provider only."
-)
->>>>>>> 75f344e0
 
 
 @markers.snapshot.skip_snapshot_verify(
