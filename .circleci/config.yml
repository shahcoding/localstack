version: 2.1

parameters:
  ubuntu-amd64-machine-image:
    type: string
    default: "ubuntu-2004:2022.04.1"
  ubuntu-arm64-machine-image:
    type: string
    default: "ubuntu-2004:2022.04.1"

executors:
  ubuntu-machine-amd64:
    machine:
      image: << pipeline.parameters.ubuntu-amd64-machine-image >>

commands:
  prepare-pytest-tinybird:
    steps:
      - run:
          name: Setup Environment Variables
          command: |
            if [[ $CIRCLE_BRANCH == "master" ]] ; then
              echo "export TINYBIRD_PYTEST_ARGS='--report-to-tinybird '" >> $BASH_ENV
            fi
            echo "export TINYBIRD_DATASOURCE=localstack-tests-circleci" >> $BASH_ENV
            echo "export TINYBIRD_TOKEN=${TINYBIRD_CI_TOKEN}" >> $BASH_ENV
            echo "export CI_COMMIT_BRANCH=${CIRCLE_BRANCH}" >> $BASH_ENV
            echo "export CI_COMMIT_SHA=${CIRCLE_SHA1}" >> $BASH_ENV
            echo "export CI_JOB_URL=${CIRCLE_BUILD_URL}" >> $BASH_ENV
            echo "export CI_JOB_NAME=${CIRCLE_JOB}" >> $BASH_ENV
            echo "export CI_JOB_ID=${CIRCLE_WORKFLOW_JOB_ID}" >> $BASH_ENV
            source $BASH_ENV

jobs:
  install:
    executor: ubuntu-machine-amd64
    working_directory: /tmp/workspace/repo
    steps:
      - checkout
      - restore_cache:
          key: python-requirements-{{ checksum "setup.cfg" }}
      - run:
          name: Install prerequisites
          command: |
            # fix for: https://discuss.circleci.com/t/heroku-gpg-issues-in-ubuntu-images/43834/3
            sudo rm -rf /etc/apt/sources.list.d/heroku.list
            sudo apt-get update
            sudo apt-get install -y libsasl2-dev
      - run:
          name: Setup environment
          command: |
            make install
            mkdir -p target/reports
            mkdir -p target/coverage
      - save_cache:
          key: python-requirements-{{ checksum "setup.cfg" }}
          paths:
            - "~/.cache/pip"
      - persist_to_workspace:
          root:
            /tmp/workspace
          paths:
            - repo

  preflight:
    executor: ubuntu-machine-amd64
    working_directory: /tmp/workspace/repo
    steps:
      - attach_workspace:
          at: /tmp/workspace
      - run:
          name: Linting
          command: make lint

  unit-tests:
    executor: ubuntu-machine-amd64
    working_directory: /tmp/workspace/repo
    steps:
      - attach_workspace:
          at: /tmp/workspace
      - prepare-pytest-tinybird
      - run:
          name: Unit tests
          environment:
            TEST_PATH: "tests/unit"
            COVERAGE_ARGS: "-p"
          command: |
            PYTEST_ARGS="${TINYBIRD_PYTEST_ARGS}--junitxml=target/reports/unit-tests.xml -o junit_suite_name=unit-tests" make test-coverage
      - store_test_results:
          path: target/reports/
      - run:
          name: Store coverage results
          command: mv .coverage.* target/coverage/
      - persist_to_workspace:
          root:
            /tmp/workspace
          paths:
            - repo/target/coverage/

  itest-lambda-legacy-local:
    executor: ubuntu-machine-amd64
    working_directory: /tmp/workspace/repo
    steps:
      - attach_workspace:
          at: /tmp/workspace
      - prepare-pytest-tinybird
      - run:
          name: Test 'local' Lambda executor
          environment:
            LAMBDA_EXECUTOR: "local"
            PROVIDER_OVERRIDE_LAMBDA: "legacy"
            TEST_PATH: "tests/integration/awslambda/ tests/integration/test_integration.py tests/integration/apigateway/test_apigateway_basic.py tests/integration/cloudformation/resources/test_lambda.py"
            COVERAGE_ARGS: "-p"
          command: |
            PYTEST_ARGS="${TINYBIRD_PYTEST_ARGS}--reruns 2 --junitxml=target/reports/lambda-docker.xml -o junit_suite_name='legacy-lambda-local'" make test-coverage
      - run:
          name: Store coverage results
          command: mv .coverage.* target/coverage/
      - persist_to_workspace:
          root:
            /tmp/workspace
          paths:
            - repo/target/coverage/
      - store_test_results:
          path: target/reports/

<<<<<<< HEAD
=======
  itest-sfn-v2-provider:
    executor: ubuntu-machine-amd64
    working_directory: /tmp/workspace/repo
    steps:
      - attach_workspace:
          at: /tmp/workspace
      - prepare-pytest-tinybird
      - run:
          name: Test SFN V2 provider
          environment:
            PROVIDER_OVERRIDE_STEPFUNCTIONS: "v2"
            TEST_PATH: "tests/integration/stepfunctions/v2/"
            COVERAGE_ARGS: "-p"
          command: |
            PYTEST_ARGS="${TINYBIRD_PYTEST_ARGS}--reruns 3 --junitxml=target/reports/sfn_v2.xml -o junit_suite_name='sfn_v2'" make test-coverage
      - run:
          name: Store coverage results
          command: mv .coverage.* target/coverage/
      - persist_to_workspace:
          root:
            /tmp/workspace
          paths:
            - repo/target/coverage/
      - store_test_results:
          path: target/reports/

>>>>>>> 220c4581
  itest-s3-stream-provider:
    executor: ubuntu-machine-amd64
    working_directory: /tmp/workspace/repo
    steps:
      - attach_workspace:
          at: /tmp/workspace
      - prepare-pytest-tinybird
      - run:
          name: Test S3 Streaming provider
          environment:
            PROVIDER_OVERRIDE_S3: "stream"
            TEST_PATH: "tests/integration/s3/"
            COVERAGE_ARGS: "-p"
          command: |
            PYTEST_ARGS="${TINYBIRD_PYTEST_ARGS}--reruns 3 --junitxml=target/reports/s3_stream.xml -o junit_suite_name='s3_stream'" make test-coverage
      - run:
          name: Store coverage results
          command: mv .coverage.* target/coverage/
      - persist_to_workspace:
          root:
            /tmp/workspace
          paths:
            - repo/target/coverage/
      - store_test_results:
          path: target/reports/

  docker-build:
    parameters:
      platform:
        description: "Platform to build for"
        default: "amd64"
        type: string
      machine_image:
        description: "CircleCI machine type to run at"
        default: "ubuntu-2004:202107-02"
        type: string
      resource_class:
        description: "CircleCI machine type to run at"
        default: "medium"
        type: string
    machine:
      image: << parameters.machine_image >>
    resource_class: << parameters.resource_class >>
    working_directory: /tmp/workspace/repo
    steps:
      - attach_workspace:
          at: /tmp/workspace
      - run:
          name: Build community docker image
          command: make docker-build
      - run:
          name: Save docker image
          command: PLATFORM="<< parameters.platform >>" make docker-save-image
      - persist_to_workspace:
          root:
            /tmp/workspace
          paths:
            - repo/target/

  docker-test:
    parameters:
      platform:
        description: "Platform to build for"
        default: "amd64"
        type: string
      resource_class:
        description: "CircleCI machine type to run at"
        default: "medium"
        type: string
      machine_image:
        description: "CircleCI machine type to run at"
        default: << pipeline.parameters.ubuntu-amd64-machine-image >>
        type: string
    machine:
      image: << parameters.machine_image >>
    resource_class: << parameters.resource_class >>
    working_directory: /tmp/workspace/repo
    parallelism: 4
    steps:
      - attach_workspace:
          at: /tmp/workspace
      - run:
          name: Load docker image
          command: docker load -i target/localstack-docker-image-<< parameters.platform >>.tar
      - when:
          condition:
            equal: [ "amd64", << parameters.platform >>]
          steps:
            - run:
                name: compute-src-hashes
                command: |
                  find tests/integration/awslambda/functions/common -type f -path '**/src/**' -not -path '*/.*' | xargs sha256sum > /tmp/common-functions-checksums
            - restore_cache:
                key: common-functions-{{ checksum "/tmp/common-functions-checksums" }}
            - run:
                name: pre-build lambda common test packages
                command: ./scripts/build_common_test_functions.sh `pwd`/tests/integration/awslambda/functions/common
            - save_cache:
                key: common-functions-{{ checksum "/tmp/common-functions-checksums" }}
                paths:
                  - "tests/integration/awslambda/functions/common"
      - prepare-pytest-tinybird
      - run:
          name: Run integration tests
          # circleci split returns newline separated list, so `tr` is necessary to prevent problems in the Makefile
          command: |
            TEST_FILES=$(circleci tests glob "tests/integration/**/test_*.py" | circleci tests split --split-by=timings | tr '\n' ' ')
            PYTEST_ARGS="${TINYBIRD_PYTEST_ARGS}-o junit_family=legacy --junitxml=target/reports/test-report-<< parameters.platform >>-${CIRCLE_NODE_INDEX}.xml" \
            COVERAGE_FILE="target/coverage/.coverage.<< parameters.platform >>.${CIRCLE_NODE_INDEX}" \
            TEST_PATH=$TEST_FILES \
            DEBUG=1 \
            make docker-run-tests
      - store_test_results:
          path: target/reports/
      - persist_to_workspace:
          root:
            /tmp/workspace
          paths:
            - repo/target/reports/
            - repo/target/coverage/
            - repo/target/metric_reports

  capture-not-implemented:
    executor: ubuntu-machine-amd64
    working_directory: /tmp/workspace/repo
    steps:
      - attach_workspace:
          at: /tmp/workspace
      - run:
          name: Load docker image
          command: docker load -i target/localstack-docker-image-amd64.tar
      - run:
          name: Run localstack
          command: |
            DEBUG=1 DISABLE_EVENTS="1" IMAGE_NAME="localstack/localstack:latest" bin/localstack start -d
            bin/localstack wait -t 120 || (bin/localstack logs && false)
      - run:
          name: Run capture-not-implemented
          command: |
            source .venv/bin/activate
            cd scripts
            python -m capture_notimplemented_responses
      - run:
          name: Print the logs
          command: |
            source .venv/bin/activate
            localstack logs
      - run:
          name: Stop localstack
          command: |
            source .venv/bin/activate
            localstack stop
      - persist_to_workspace:
          root:
            /tmp/workspace
          paths:
            - repo/scripts/implementation_coverage_aggregated.csv
            - repo/scripts/implementation_coverage_full.csv

  report:
    executor: ubuntu-machine-amd64
    working_directory: /tmp/workspace/repo
    steps:
      - attach_workspace:
          at: /tmp/workspace
      - run:
          name: Collect coverage
          command: |
            source .venv/bin/activate
            cd target/coverage
            ls -la
            coverage combine
            mv .coverage ../../
      - run:
          name: Report coverage statistics
          command: |
            source .venv/bin/activate
            coverage report || true
            coverage html || true
            coveralls || true
      - run:
          name: Upload test metrics and implemented coverage data to tinybird
          command: |
            source .venv/bin/activate
            mkdir parity_metrics && mv target/metric_reports/metric-report-raw-data-*amd64*.csv parity_metrics
            METRIC_REPORT_DIR_PATH=parity_metrics \
            IMPLEMENTATION_COVERAGE_FILE=scripts/implementation_coverage_full.csv \
            SOURCE_TYPE=community \
            python -m scripts.tinybird.upload_raw_test_metrics_and_coverage
      - store_artifacts:
          path: parity_metrics/
      - store_artifacts:
          path: scripts/implementation_coverage_aggregated.csv
          destination: community/implementation_coverage_aggregated.csv
      - store_artifacts:
          path: scripts/implementation_coverage_full.csv
          destination: community/implementation_coverage_full.csv
      - store_artifacts:
          path: .coverage

  push:
    executor: ubuntu-machine-amd64
    working_directory: /tmp/workspace/repo
    steps:
      - attach_workspace:
          at: /tmp/workspace
      - run:
          name: Load docker image - amd64
          command: |
            # Load all image for AMD64
            docker load -i target/localstack-docker-image-amd64.tar
      - run:
          name: Log in to ECR registry
          command: aws ecr-public get-login-password --region us-east-1 | docker login --username AWS --password-stdin public.ecr.aws
      - run:
          name: Push docker image - amd64
          command: |
            # Push to Docker Hub
            PLATFORM="amd64" make docker-push-master
            # Push to Amazon Public ECR
            PLATFORM="amd64" SOURCE_IMAGE_NAME="localstack/localstack" TARGET_IMAGE_NAME="public.ecr.aws/localstack/localstack" make docker-push-master
      # Load and push per architecture (load overwrites the previous ones)
      - run:
          name: Load docker image - arm64
          command: |
            # Load all image for AMD64
            docker load -i target/localstack-docker-image-arm64.tar
      - run:
          name: Push docker image - arm64
          command: |
            # Push to Docker Hub
            PLATFORM="arm64" make docker-push-master
            # Push to Amazon Public ECR
            PLATFORM="arm64" SOURCE_IMAGE_NAME="localstack/localstack" TARGET_IMAGE_NAME="public.ecr.aws/localstack/localstack" make docker-push-master
      - run:
          name: Create multi-platform manifests
          command: |
            # Push to Docker Hub
            make docker-create-push-manifests
            # Push to Amazon Public ECR
            MANIFEST_IMAGE_NAME="public.ecr.aws/localstack/localstack" make docker-create-push-manifests
      - run:
          name: Publish a dev release
          command: |
            source .venv/bin/activate
            bin/release-helper.sh set-ver $(bin/release-helper.sh next-dev-ver)
            make publish



workflows:
  main:
    jobs:
      - install
      - preflight:
          requires:
            - install
      - itest-lambda-legacy-local:
          requires:
            - preflight
      - itest-s3-stream-provider:
          requires:
            - preflight
      - unit-tests:
          requires:
            - preflight
      - docker-build:
          name: docker-build-amd64
          platform: amd64
          machine_image: << pipeline.parameters.ubuntu-amd64-machine-image >>
          resource_class: medium
          requires:
            - preflight
      - docker-build:
          name: docker-build-arm64
          platform: arm64
          # The latest version of ubuntu is not yet supported for ARM:
          # https://circleci.com/docs/2.0/arm-resources/
          machine_image: << pipeline.parameters.ubuntu-arm64-machine-image >>
          resource_class: arm.medium
          requires:
            - preflight
      - docker-test:
          name: docker-test-arm64
          platform: arm64
          resource_class: arm.medium
          machine_image: << pipeline.parameters.ubuntu-arm64-machine-image >>
          requires:
            - docker-build-arm64
      - docker-test:
          name: docker-test-amd64
          platform: amd64
          resource_class: medium
          machine_image: << pipeline.parameters.ubuntu-amd64-machine-image >>
          requires:
            - docker-build-amd64
      - capture-not-implemented:
          name: collect-not-implemented
          requires:
            - docker-build-amd64
      - report:
          requires:
            - itest-lambda-legacy-local
            - docker-test-amd64
            - docker-test-arm64
            - collect-not-implemented
            - unit-tests
      - push:
          filters:
            branches:
              only: master
          requires:
            - itest-lambda-legacy-local
            - docker-test-amd64
            - docker-test-arm64
            - unit-tests<|MERGE_RESOLUTION|>--- conflicted
+++ resolved
@@ -124,9 +124,7 @@
       - store_test_results:
           path: target/reports/
 
-<<<<<<< HEAD
-=======
-  itest-sfn-v2-provider:
+  itest-sfn-legacy-provider:
     executor: ubuntu-machine-amd64
     working_directory: /tmp/workspace/repo
     steps:
@@ -134,13 +132,13 @@
           at: /tmp/workspace
       - prepare-pytest-tinybird
       - run:
-          name: Test SFN V2 provider
+          name: Test SFN Legacy provider
           environment:
-            PROVIDER_OVERRIDE_STEPFUNCTIONS: "v2"
-            TEST_PATH: "tests/integration/stepfunctions/v2/"
+            PROVIDER_OVERRIDE_STEPFUNCTIONS: "legacy"
+            TEST_PATH: "tests/integration/stepfunctions/legacy/"
             COVERAGE_ARGS: "-p"
           command: |
-            PYTEST_ARGS="${TINYBIRD_PYTEST_ARGS}--reruns 3 --junitxml=target/reports/sfn_v2.xml -o junit_suite_name='sfn_v2'" make test-coverage
+            PYTEST_ARGS="${TINYBIRD_PYTEST_ARGS}--reruns 3 --junitxml=target/reports/sfn_v2.xml -o junit_suite_name='sfn_legacy'" make test-coverage
       - run:
           name: Store coverage results
           command: mv .coverage.* target/coverage/
@@ -152,7 +150,6 @@
       - store_test_results:
           path: target/reports/
 
->>>>>>> 220c4581
   itest-s3-stream-provider:
     executor: ubuntu-machine-amd64
     working_directory: /tmp/workspace/repo
